--- conflicted
+++ resolved
@@ -160,15 +160,11 @@
     return arrayTexture
   }
   
-<<<<<<< HEAD
-  public func updateArrayTexture(arrayTexture: MTLTexture, device: MTLDevice, animationState: ArrayTextureAnimationState, updatedTextures: [Int], commandQueue: MTLCommandQueue) {
+  public func updateArrayTexture(arrayTexture: MTLTexture, animationState: ArrayTextureAnimationState, updatedTextures: [Int], commandQueue: MTLCommandQueue) {
     guard !updatedTextures.isEmpty else {
       return
     }
     
-=======
-  public func updateArrayTexture(arrayTexture: MTLTexture, animationState: TexturePaletteAnimationState, updatedTextures: [Int], commandQueue: MTLCommandQueue) {
->>>>>>> ec271074
     let bytesPerPixel = 4
     let bytesPerRow = bytesPerPixel * width
     let bytesPerFrame = bytesPerRow * width
