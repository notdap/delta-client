--- conflicted
+++ resolved
@@ -60,15 +60,11 @@
     }
     
     // Create depth stencil state
-<<<<<<< HEAD
-    depthState = try! MetalUtil.createDepthState(device: device)
-=======
     do {
-      depthState = try Self.createDepthState(device: device)
+      depthState = try MetalUtil.createDepthState(device: device)
     } catch {
       fatalError("Failed to create depth state: \(error.localizedDescription)")
     }
->>>>>>> ec271074
     
     super.init()
   }
