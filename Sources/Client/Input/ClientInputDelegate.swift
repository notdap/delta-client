import SwiftUI
import DeltaCore
import Carbon

#if os(macOS)
<<<<<<< HEAD
final class ClientInputDelegate: InputDelegate {
  // TODO: read key mapping from config
  let keyMapping = KeyMapping(
    mapping: [
      Input.left: Key.code(0),
      Input.backward: Key.code(1),
      Input.right: Key.code(2),
      Input.forward: Key.code(13),
      Input.sprint: Key.modifier(.leftControl),
      Input.jump: Key.code(kVK_Space),
      Input.shift: Key.modifier(.leftShift)
    ])
=======
class ClientInputDelegate: InputDelegate {
  /// ``mouseSensitivity`` is multiplied by this factor before use.
  let sensitivityAdjustmentFactor: Float = 0.2
  
  var keymap = ConfigManager.default.config.keymap
  var mouseSensitivity = ConfigManager.default.config.mouseSensitivity
>>>>>>> ec271074
  
  var client: Client
  
  @Binding var cursorCaptured: Bool
  var pressedKeys: Set<Key> = []
  
  init(for client: Client) {
    self.client = client
    
    // Use a dummy binding until `bind(_:)` is called.
    _cursorCaptured = Binding<Bool>(get: { true }, set: { _ in })
  }
  
  func bind(_ cursorCaptured: Binding<Bool>) {
    _cursorCaptured = cursorCaptured
  }
  
  func onKeyDown(_ key: Key) {
    pressedKeys.insert(key)
    
    // Release cursor when escape is pressed
    if key == .code(53) {
      releaseCursor()
    }
    
    if let input = keymap.getInput(for: key) {
      let event = InputEvent(type: .press, input: input)
      client.eventBus.dispatch(event)
    }
  }
  
  func onKeyUp(_ key: Key) {
    pressedKeys.remove(key)
    
    if let input = keymap.getInput(for: key) {
      let event = InputEvent(type: .release, input: input)
      client.eventBus.dispatch(event)
    }
  }
  
  func onMouseMove(_ deltaX: Float, _ deltaY: Float) {
    let sensitivity = sensitivityAdjustmentFactor * mouseSensitivity
    let event = MouseMoveEvent(deltaX: sensitivity * deltaX, deltaY: sensitivity * deltaY)
    client.eventBus.dispatch(event)
  }
  
  func releaseCursor() {
    for key in pressedKeys {
      if let input = keymap.getInput(for: key) {
        let event = InputEvent(type: .release, input: input)
        client.eventBus.dispatch(event)
      }
    }
    
    pressedKeys = []
    
    if cursorCaptured {
      CGAssociateMouseAndMouseCursorPosition(1)
      NSCursor.unhide()
    }
    cursorCaptured = false
  }
  
  func captureCursor() {
    if !cursorCaptured {
      CGAssociateMouseAndMouseCursorPosition(0)
      NSCursor.hide()
    }
    cursorCaptured = true
  }
}
#endif<|MERGE_RESOLUTION|>--- conflicted
+++ resolved
@@ -3,27 +3,12 @@
 import Carbon
 
 #if os(macOS)
-<<<<<<< HEAD
 final class ClientInputDelegate: InputDelegate {
-  // TODO: read key mapping from config
-  let keyMapping = KeyMapping(
-    mapping: [
-      Input.left: Key.code(0),
-      Input.backward: Key.code(1),
-      Input.right: Key.code(2),
-      Input.forward: Key.code(13),
-      Input.sprint: Key.modifier(.leftControl),
-      Input.jump: Key.code(kVK_Space),
-      Input.shift: Key.modifier(.leftShift)
-    ])
-=======
-class ClientInputDelegate: InputDelegate {
   /// ``mouseSensitivity`` is multiplied by this factor before use.
   let sensitivityAdjustmentFactor: Float = 0.2
   
   var keymap = ConfigManager.default.config.keymap
   var mouseSensitivity = ConfigManager.default.config.mouseSensitivity
->>>>>>> ec271074
   
   var client: Client
   
